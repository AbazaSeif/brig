--- conflicted
+++ resolved
@@ -26,133 +26,6 @@
 
 // TODO: Compare fingerprints. (store to file with key)
 
-<<<<<<< HEAD
-=======
-type Conversation struct {
-	// Jid of your Conversation.
-	Jid xmpp.JID
-
-	// Client is a pointer to the client this cnv belongs to.
-	Client *Client
-
-	// recv provides all messages sent from this cnv.
-	recv chan []byte
-
-	// send can be used to send arbitary messages to this cnv.
-	send chan []byte
-
-	// Did we initiated the conversation to this cnv?
-	initiated bool
-
-	// This cnv completed the auth-game
-	authenticated bool
-
-	// the underlying otr conversation
-	conversation *otr.Conversation
-
-	// A backlog of messages send before otr auth.
-	backlog [][]byte
-
-	// used in Read() to compensate against small read-buffers.
-	readBuf *bytes.Buffer
-
-	// This is set to a value > 0 if the conversation ended.
-	cnvIsDead uint32
-}
-
-func newConversation(jid xmpp.JID, client *Client, privKey *otr.PrivateKey) *Conversation {
-	sendChan := make(chan []byte)
-	recvChan := make(chan []byte)
-
-	go func() {
-		for data := range sendChan {
-			if err := client.send(jid, data); err != nil {
-				log.Warningf("im-send: %v", err)
-			}
-		}
-	}()
-
-	return &Conversation{
-		Jid:     jid,
-		Client:  client,
-		recv:    recvChan,
-		send:    sendChan,
-		backlog: make([][]byte, 0),
-		readBuf: &bytes.Buffer{},
-		conversation: &otr.Conversation{
-			PrivateKey: privKey,
-		},
-	}
-}
-
-func (b *Conversation) Write(buf []byte) (int, error) {
-	if b.Ended() {
-		return 0, fmt.Errorf("Write: conversation ended.")
-	}
-
-	ticker := time.NewTicker(b.Client.Timeout)
-
-	select {
-	case <-ticker.C:
-		return 0, ErrTimeout
-	case b.send <- buf:
-		return len(buf), nil
-	}
-}
-
-func (b *Conversation) Read(buf []byte) (int, error) {
-	msg, err := b.ReadMessage()
-	if err != nil {
-		return 0, err
-	}
-
-	b.readBuf.Write(msg)
-	return b.readBuf.Read(buf)
-}
-
-// ReadMessage returns exactly one message.
-func (b *Conversation) ReadMessage() ([]byte, error) {
-	if b.Ended() {
-		return nil, fmt.Errorf("Read: conversation ended.")
-	}
-
-	ticker := time.NewTicker(b.Client.Timeout)
-
-	select {
-	case <-ticker.C:
-		return nil, ErrTimeout
-	case msg, ok := <-b.recv:
-		if ok {
-			return msg, nil
-		}
-
-		return nil, fmt.Errorf("Read: conversation ended during read.")
-	}
-}
-
-// NOTE: adieu() is called with c.Lock() hold.
-func (b *Conversation) adieu() {
-	// Make sure Write()/Read() does not block anymore.
-	atomic.StoreUint32(&b.cnvIsDead, 1)
-
-	b.authenticated = false
-
-	if b.conversation != nil {
-		// End() returns some messages that can be used to revert the connection
-		// back to a normal non-OTR connection. We just don't send those.
-		b.conversation.End()
-	}
-
-	// Wakeup any Write/Read calls.
-	close(b.send)
-	close(b.recv)
-}
-
-func (b *Conversation) Ended() bool {
-	return atomic.LoadUint32(&b.cnvIsDead) > 0
-}
-
->>>>>>> 87acbdec
 // Config can be passed to NewClient to configure how the details.
 type Config struct {
 	// Jid is the login user.
